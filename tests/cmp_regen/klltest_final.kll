--- conflicted
+++ resolved
@@ -39,14 +39,7 @@
 
 # VariableData
 Author = HaaTa (Jacob Alexander) 2018; # Author = "HaaTa (Jacob Alexander) 2018"; # Author
-<<<<<<< HEAD
-Date = 2018-04-16; # Date = 2018-04-16; # Date
-KLL = 0.5; # KLL = 0.5; # KLL
-Name = klltest; # Name = klltest; # Name
-Version = 0.2; # Version = 0.2; # Version
-=======
 Date = 2018-04-21; # Date = 2018-04-21; # Date
 KLL = 0.5; # KLL = 0.5; # KLL
 Name = klltest; # Name = klltest; # Name
 Version = 0.3; # Version = 0.3; # Version
->>>>>>> d344e752
